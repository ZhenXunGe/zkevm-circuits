#![cfg(feature = "circuits")]

use bus_mapping::circuit_input_builder::BuilderClient;
use bus_mapping::operation::OperationContainer;
use halo2_proofs::dev::MockProver;
use integration_tests::{get_client, log_init, GenDataOutput};
use lazy_static::lazy_static;
use log::trace;
use zkevm_circuits::evm_circuit::witness::RwMap;
use zkevm_circuits::evm_circuit::{
    test::run_test_circuit_complete_fixed_table, witness::block_convert,
};
use zkevm_circuits::state_circuit::StateCircuit;

lazy_static! {
    pub static ref GEN_DATA: GenDataOutput = GenDataOutput::load();
}

async fn test_evm_circuit_block(block_num: u64) {
    log::info!("test evm circuit, block number: {}", block_num);
    let cli = get_client();
    let cli = BuilderClient::new(cli).await.unwrap();
    let builder = cli.gen_inputs(block_num).await.unwrap();

    let block = block_convert(&builder.block, &builder.code_db);

    run_test_circuit_complete_fixed_table(block).expect("evm_circuit verification failed");
}

#[tokio::test]
async fn test_evm_circuit_block_greeter_calls() {
    log_init();
    let block_num = GEN_DATA.blocks.get("Contract call").unwrap();
    test_evm_circuit_block(*block_num).await;
}

async fn test_state_circuit_block(block_num: u64) {
    use halo2_proofs::arithmetic::BaseExt;
    use pairing::bn256::Fr;

    let cli = get_client();
    let cli = BuilderClient::new(cli).await.unwrap();
    let builder = cli.gen_inputs(block_num).await.unwrap();

    // Generate state proof
    let stack_ops = builder.block.container.sorted_stack();
    trace!("stack_ops: {:#?}", stack_ops);
    let memory_ops = builder.block.container.sorted_memory();
    trace!("memory_ops: {:#?}", memory_ops);
    let storage_ops = builder.block.container.sorted_storage();
    trace!("storage_ops: {:#?}", storage_ops);

<<<<<<< HEAD
    const DEGREE: usize = 16;
    const MEMORY_ADDRESS_MAX: usize = 2000;
    const STACK_ADDRESS_MAX: usize = 1024;

    const RW_COUNTER_MAX: usize = 1 << (DEGREE - 1);
    const ROWS_MAX: usize = 1 << (DEGREE - 1);
=======
    const DEGREE: usize = 17;
>>>>>>> 361dc431

    let rw_map = RwMap::from(&OperationContainer {
        memory: memory_ops,
        stack: stack_ops,
        //storage: storage_ops,
        ..Default::default()
    });

    let randomness = Fr::rand();
    let power_of_randomness = StateCircuit::instance(&randomness, rw_map.0.len());

    let circuit = StateCircuit::<Fr>::new(randomness, rw_map);

    use pairing::bn256::Fr as Fp;
    let prover = MockProver::<Fp>::run(DEGREE as u32, &circuit, power_of_randomness).unwrap();
    prover.verify().expect("state_circuit verification failed");
}

macro_rules! declare_tests {
    ($test_evm_name:ident, $test_state_name:ident, $block_tag:expr) => {
        #[tokio::test]
        async fn $test_evm_name() {
            log_init();
            let block_num = GEN_DATA.blocks.get($block_tag).unwrap();
            test_evm_circuit_block(*block_num).await;
        }

        #[tokio::test]
        async fn $test_state_name() {
            log_init();
            let block_num = GEN_DATA.blocks.get($block_tag).unwrap();
            test_state_circuit_block(*block_num).await;
        }
    };
}

declare_tests!(
    test_evm_circuit_block_transfer_0,
    test_state_circuit_block_transfer_0,
    "Transfer 0"
);
declare_tests!(
    test_evm_circuit_deploy_greeter,
    test_state_circuit_deploy_greeter,
    "Deploy Greeter"
);
declare_tests!(
    test_evm_circuit_multiple_transfers_0,
    test_state_circuit_multiple_transfers_0,
    "Multiple transfers 0"
);
declare_tests!(
    test_evm_circuit_erc20_openzeppelin_transfer_fail,
    test_state_circuit_erc20_openzeppelin_transfer_fail,
    "ERC20 OpenZeppelin transfer failed"
);
declare_tests!(
    test_evm_circuit_erc20_openzeppelin_transfer_succeed,
    test_state_circuit_erc20_openzeppelin_transfer_succeed,
    "ERC20 OpenZeppelin transfer successful"
);
declare_tests!(
    test_evm_circuit_multiple_erc20_openzeppelin_transfers,
    test_state_circuit_multiple_erc20_openzeppelin_transfers,
    "Multiple ERC20 OpenZeppelin transfers"
);<|MERGE_RESOLUTION|>--- conflicted
+++ resolved
@@ -50,16 +50,9 @@
     let storage_ops = builder.block.container.sorted_storage();
     trace!("storage_ops: {:#?}", storage_ops);
 
-<<<<<<< HEAD
-    const DEGREE: usize = 16;
-    const MEMORY_ADDRESS_MAX: usize = 2000;
-    const STACK_ADDRESS_MAX: usize = 1024;
-
+    const DEGREE: usize = 17;
     const RW_COUNTER_MAX: usize = 1 << (DEGREE - 1);
     const ROWS_MAX: usize = 1 << (DEGREE - 1);
-=======
-    const DEGREE: usize = 17;
->>>>>>> 361dc431
 
     let rw_map = RwMap::from(&OperationContainer {
         memory: memory_ops,
