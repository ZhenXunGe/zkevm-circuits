--- conflicted
+++ resolved
@@ -23,21 +23,9 @@
     pub transactions: Vec<Transaction>,
 }
 
-<<<<<<< HEAD
-#[derive(Debug, Default, Clone, Serialize)]
-pub struct AccountForSerde {
-    pub address: Address,
-    pub nonce: Word,
-    pub balance: Word,
-    pub code: Bytes,
-    pub storage: HashMap<Hash, Hash>,
-}
-
-=======
 // TraceConfigForSerde is used for converting Word to Hash for storage kvs.
 // Without the conversion, Geth will report error: "cannot unmarshal hex string
 // of odd length into Go struct field".
->>>>>>> 8af9c62a
 #[derive(Debug, Default, Clone, Serialize)]
 struct TraceConfigForSerde {
     pub chain_id: Word,
@@ -47,8 +35,6 @@
     pub transactions: Vec<Transaction>,
 }
 
-<<<<<<< HEAD
-=======
 impl From<TraceConfig> for TraceConfigForSerde {
     fn from(t: TraceConfig) -> Self {
         Self {
@@ -70,7 +56,6 @@
     pub storage: HashMap<Hash, Hash>,
 }
 
->>>>>>> 8af9c62a
 impl From<Account> for AccountForSerde {
     fn from(a: Account) -> Self {
         Self {
@@ -87,21 +72,6 @@
     }
 }
 
-<<<<<<< HEAD
-impl From<TraceConfig> for TraceConfigForSerde {
-    fn from(t: TraceConfig) -> Self {
-        Self {
-            chain_id: t.chain_id,
-            history_hashes: t.history_hashes,
-            block_constants: t.block_constants,
-            accounts: t.accounts.into_iter().map(|(k, v)| (k, v.into())).collect(),
-            transactions: t.transactions,
-        }
-    }
-}
-
-=======
->>>>>>> 8af9c62a
 /// Creates a trace for the specified config
 pub fn trace(config: &TraceConfig) -> Result<Vec<GethExecTrace>, Error> {
     // Get the trace
