--- conflicted
+++ resolved
@@ -113,13 +113,8 @@
         OpcodeId::CALLER => Caller::gen_associated_ops,
         OpcodeId::CALLVALUE => Callvalue::gen_associated_ops,
         OpcodeId::CALLDATASIZE => Calldatasize::gen_associated_ops,
-<<<<<<< HEAD
-        OpcodeId::CALLDATALOAD => StackOnlyOpcode::<1>::gen_associated_ops,
-        // OpcodeId::CALLDATACOPY => {},
-=======
         OpcodeId::CALLDATALOAD => StackOnlyOpcode::<1, 1>::gen_associated_ops,
         OpcodeId::CALLDATACOPY => Calldatacopy::gen_associated_ops,
->>>>>>> 12e21ff3
         // OpcodeId::CODESIZE => {},
         // OpcodeId::CODECOPY => {},
         OpcodeId::GASPRICE => GasPrice::gen_associated_ops,
