--- conflicted
+++ resolved
@@ -19,10 +19,7 @@
 #[cfg(test)]
 mod test_util;
 
-<<<<<<< HEAD
-=======
 mod call;
->>>>>>> 6778b3a5
 mod calldatacopy;
 mod calldataload;
 mod calldatasize;
