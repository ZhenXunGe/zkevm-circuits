use super::Opcode;
use crate::circuit_input_builder::{CircuitInputStateRef, ExecStep};
use crate::operation::{CallContextField, CallContextOp};
use crate::{
    operation::{StorageOp, TxAccessListAccountStorageOp, RW},
    Error,
};
use eth_types::{GethExecStep, ToWord, Word};

/// Placeholder structure used to implement [`Opcode`] trait over it
/// corresponding to the [`OpcodeId::SLOAD`](crate::evm::OpcodeId::SLOAD)
/// `OpcodeId`.
#[derive(Debug, Copy, Clone)]
pub(crate) struct Sload;

impl Opcode for Sload {
    fn gen_associated_ops(
        state: &mut CircuitInputStateRef,
        geth_steps: &[GethExecStep],
    ) -> Result<Vec<ExecStep>, Error> {
        let geth_step = &geth_steps[0];
        let mut exec_step = state.new_step(geth_step)?;

        let call_id = state.call()?.call_id;
        let contract_addr = state.call()?.address;

        state.push_op(
            &mut exec_step,
            RW::READ,
            CallContextOp {
                call_id,
                field: CallContextField::TxId,
                value: Word::from(state.tx_ctx.id()),
            },
        );
        state.push_op(
            &mut exec_step,
            RW::READ,
            CallContextOp {
                call_id,
                field: CallContextField::RwCounterEndOfReversion,
                value: Word::from(state.call()?.rw_counter_end_of_reversion),
            },
        );
        state.push_op(
            &mut exec_step,
            RW::READ,
            CallContextOp {
                call_id,
                field: CallContextField::IsPersistent,
                value: Word::from(state.call()?.is_persistent as u8),
            },
        );
        state.push_op(
            &mut exec_step,
            RW::READ,
            CallContextOp {
                call_id,
                field: CallContextField::CalleeAddress,
                value: contract_addr.to_word(),
            },
        );

        // First stack read
        let key = geth_step.stack.last()?;
        let stack_position = geth_step.stack.last_filled();

        // Manage first stack read at latest stack position
        state.push_stack_op(&mut exec_step, RW::READ, stack_position, key)?;

        // Storage read
        let value = geth_step.storage.get_or_err(&key)?;

        let is_warm = state
            .sdb
            .check_account_storage_in_access_list(&(contract_addr, key));

        let (_, committed_value) = state.sdb.get_committed_storage(&contract_addr, &key);
        let committed_value = *committed_value;
        state.push_op(
            &mut exec_step,
            RW::READ,
            StorageOp::new(
                contract_addr,
                key,
                value,
                value,
                state.tx_ctx.id(),
                committed_value,
            ),
        );

        // First stack write
        state.push_stack_op(&mut exec_step, RW::WRITE, stack_position, value)?;
        state.push_op_reversible(
            &mut exec_step,
            RW::WRITE,
            TxAccessListAccountStorageOp {
                tx_id: state.tx_ctx.id(),
                address: contract_addr,
                key,
                value: true,
                value_prev: is_warm,
            },
        )?;

        Ok(vec![exec_step])
    }
}

#[cfg(test)]
mod sload_tests {
    use super::*;
    use crate::{evm::opcodes::test_util::step_witness_for_bytecode, operation::StackOp};
    use eth_types::{
        bytecode,
        evm_types::{OpcodeId, StackAddress},
        Word,
    };
    use mock::MOCK_ACCOUNTS;
    use pretty_assertions::assert_eq;

    #[test]
    fn sload_opcode_impl() {
        let code = bytecode! {
            // Write 0x6f to storage slot 0
            PUSH1(0x6fu64)
            PUSH1(0x00u64)
            SSTORE

            // Load storage slot 0
            PUSH1(0x00u64)
            SLOAD
            STOP
        };

        let step = step_witness_for_bytecode(code, OpcodeId::SLOAD);

        assert_eq!(
<<<<<<< HEAD
            [0, 1]
                .map(|idx| &step.rws.stack[idx])
=======
            [4, 6]
                .map(|idx| &builder.block.container.stack[step.bus_mapping_instance[idx].as_usize()])
>>>>>>> 8af9c62a
                .map(|operation| (operation.rw(), operation.op())),
            [
                (
                    RW::READ,
                    &StackOp::new(1, StackAddress::from(1023), Word::from(0x0u32))
                ),
                (
                    RW::WRITE,
                    &StackOp::new(1, StackAddress::from(1023), Word::from(0x6fu32))
                )
            ]
        );

<<<<<<< HEAD
        let storage_op = &step.rws.storage[0];
=======
        let storage_op = &builder.block.container.storage[step.bus_mapping_instance[5].as_usize()];
>>>>>>> 8af9c62a
        assert_eq!(
            (storage_op.rw(), storage_op.op()),
            (
                RW::READ,
                &StorageOp::new(
                    MOCK_ACCOUNTS[0],
                    Word::from(0x0u32),
                    Word::from(0x6fu32),
                    Word::from(0x6fu32),
                    1,
                    Word::from(0x0u32),
                )
            )
        )
    }
}<|MERGE_RESOLUTION|>--- conflicted
+++ resolved
@@ -137,13 +137,8 @@
         let step = step_witness_for_bytecode(code, OpcodeId::SLOAD);
 
         assert_eq!(
-<<<<<<< HEAD
-            [0, 1]
+            [4, 6]
                 .map(|idx| &step.rws.stack[idx])
-=======
-            [4, 6]
-                .map(|idx| &builder.block.container.stack[step.bus_mapping_instance[idx].as_usize()])
->>>>>>> 8af9c62a
                 .map(|operation| (operation.rw(), operation.op())),
             [
                 (
@@ -157,11 +152,7 @@
             ]
         );
 
-<<<<<<< HEAD
-        let storage_op = &step.rws.storage[0];
-=======
         let storage_op = &builder.block.container.storage[step.bus_mapping_instance[5].as_usize()];
->>>>>>> 8af9c62a
         assert_eq!(
             (storage_op.rw(), storage_op.op()),
             (
