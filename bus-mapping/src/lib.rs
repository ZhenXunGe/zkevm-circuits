--- conflicted
+++ resolved
@@ -128,18 +128,6 @@
 //! .unwrap()
 //! .into();
 //!
-<<<<<<< HEAD
-//! let mut builder = CircuitInputBuilder::new(
-//!     sdb,
-//!     CodeDB::new(),
-//!     Block::new(0u64.into(), Vec::new(), &eth_block).unwrap(),
-//! );
-//!
-//! let geth_steps: Vec<GethExecStep> = serde_json::from_str(input_trace).unwrap();
-//! let geth_trace = GethExecTrace {
-//!     return_value: "".to_string(),
-//!     gas: Gas(eth_tx.gas.as_u64()),
-=======
 //! // Here we update the circuit input with the data from the transaction trace.
 //! let mut builder = BlockData::new_from_geth_data(block.clone()).new_circuit_input_builder();
 //! builder
@@ -149,7 +137,6 @@
 //! let geth_steps: Vec<GethExecStep> = serde_json::from_str(input_trace).unwrap();
 //! let geth_trace = GethExecTrace {
 //!     gas: Gas(block.eth_block.transactions[0].gas.as_u64()),
->>>>>>> b9531499
 //!     failed: false,
 //!     struct_logs: geth_steps,
 //! };
