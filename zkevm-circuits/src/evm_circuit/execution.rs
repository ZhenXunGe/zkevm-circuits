--- conflicted
+++ resolved
@@ -669,13 +669,8 @@
             ExecutionState::CALLDATALOAD => {
                 assign_exec_step!(self.calldataload_gadget)
             }
-<<<<<<< HEAD
-            ExecutionState::ErrorOutOfGasPureMemory => {
-                assign_exec_step!(self.error_oog_pure_memory_gadget)
-=======
             ExecutionState::ErrorOutOfGasStaticMemoryExpansion => {
                 assign_exec_step!(self.error_oog_static_memory_gadget)
->>>>>>> 12e21ff3
             }
             ExecutionState::CALLDATASIZE => {
                 assign_exec_step!(self.calldatasize_gadget)
