use crate::{
    evm_circuit::{
        param::{STEP_HEIGHT, STEP_WIDTH},
        step::{ExecutionState, Preset, Step},
        table::{FixedTableTag, Lookup, LookupTable, Table},
        util::constraint_builder::ConstraintBuilder,
        witness::{Block, Call, ExecStep, Transaction},
    },
    util::Expr,
};
use eth_types::Field;
use halo2_proofs::{
    arithmetic::FieldExt,
    circuit::{Layouter, Region},
    plonk::{Column, ConstraintSystem, Error, Expression, Fixed, Selector},
    poly::Rotation,
};
use std::{collections::HashMap, iter};

mod add_sub;
mod begin_tx;
mod bitwise;
mod byte;
mod calldatacopy;
mod calldataload;
mod calldatasize;
mod caller;
mod callvalue;
mod coinbase;
mod comparator;
mod dup;
mod end_block;
mod end_tx;
mod error_oog_static_memory;
mod extcodehash;
mod gas;
mod is_zero;
mod jump;
mod jumpdest;
mod jumpi;
mod memory;
mod memory_copy;
mod msize;
mod mul_div_mod;
mod number;
mod pc;
mod pop;
mod push;
mod sdiv_smod;
mod selfbalance;
mod signed_comparator;
mod signextend;
mod sload;
mod sstore;
mod stop;
mod swap;
mod timestamp;

use add_sub::AddSubGadget;
use begin_tx::BeginTxGadget;
use bitwise::BitwiseGadget;
use byte::ByteGadget;
use calldatacopy::CallDataCopyGadget;
use calldataload::CallDataLoadGadget;
use calldatasize::CallDataSizeGadget;
use caller::CallerGadget;
use callvalue::CallValueGadget;
use coinbase::CoinbaseGadget;
use comparator::ComparatorGadget;
use dup::DupGadget;
use end_block::EndBlockGadget;
use end_tx::EndTxGadget;
use error_oog_static_memory::ErrorOOGStaticMemoryGadget;
use extcodehash::ExtcodehashGadget;
use gas::GasGadget;
use is_zero::IsZeroGadget;
use jump::JumpGadget;
use jumpdest::JumpdestGadget;
use jumpi::JumpiGadget;
use memory::MemoryGadget;
use memory_copy::CopyToMemoryGadget;
use msize::MsizeGadget;
use mul_div_mod::MulDivModGadget;
use number::NumberGadget;
use pc::PcGadget;
use pop::PopGadget;
use push::PushGadget;
use sdiv_smod::SignedDivModGadget;
use selfbalance::SelfbalanceGadget;
use signed_comparator::SignedComparatorGadget;
use signextend::SignextendGadget;
use sload::SloadGadget;
use sstore::SstoreGadget;
use stop::StopGadget;
use swap::SwapGadget;
use timestamp::TimestampGadget;

pub(crate) trait ExecutionGadget<F: FieldExt> {
    const NAME: &'static str;

    const EXECUTION_STATE: ExecutionState;

    fn configure(cb: &mut ConstraintBuilder<F>) -> Self;

    fn assign_exec_step(
        &self,
        region: &mut Region<'_, F>,
        offset: usize,
        block: &Block<F>,
        transaction: &Transaction,
        call: &Call,
        step: &ExecStep,
    ) -> Result<(), Error>;
}

#[derive(Clone, Debug)]
pub(crate) struct ExecutionConfig<F> {
    q_step: Selector,
    q_step_first: Selector,
    q_step_last: Selector,
    step: Step<F>,
    presets_map: HashMap<ExecutionState, Vec<Preset<F>>>,
    // internal state gadgets
    begin_tx_gadget: BeginTxGadget<F>,
    copy_to_memory_gadget: CopyToMemoryGadget<F>,
    end_block_gadget: EndBlockGadget<F>,
    end_tx_gadget: EndTxGadget<F>,
    // opcode gadgets
    add_sub_gadget: AddSubGadget<F>,
    bitwise_gadget: BitwiseGadget<F>,
    byte_gadget: ByteGadget<F>,
    calldatacopy_gadget: CallDataCopyGadget<F>,
    calldataload_gadget: CallDataLoadGadget<F>,
    calldatasize_gadget: CallDataSizeGadget<F>,
    caller_gadget: CallerGadget<F>,
    call_value_gadget: CallValueGadget<F>,
    coinbase_gadget: CoinbaseGadget<F>,
    comparator_gadget: ComparatorGadget<F>,
    dup_gadget: DupGadget<F>,
    gas_gadget: GasGadget<F>,
    jump_gadget: JumpGadget<F>,
    jumpdest_gadget: JumpdestGadget<F>,
    jumpi_gadget: JumpiGadget<F>,
    memory_gadget: MemoryGadget<F>,
    msize_gadget: MsizeGadget<F>,
    mul_div_mod_gadget: MulDivModGadget<F>,
    sdiv_smod_gadget: SignedDivModGadget<F>,
    number_gadget: NumberGadget<F>,
    pc_gadget: PcGadget<F>,
    pop_gadget: PopGadget<F>,
    push_gadget: PushGadget<F>,
    selfbalance_gadget: SelfbalanceGadget<F>,
    signed_comparator_gadget: SignedComparatorGadget<F>,
    signextend_gadget: SignextendGadget<F>,
    sload_gadget: SloadGadget<F>,
    sstore_gadget: SstoreGadget<F>,
    stop_gadget: StopGadget<F>,
    swap_gadget: SwapGadget<F>,
    timestamp_gadget: TimestampGadget<F>,
<<<<<<< HEAD
    // error gadgets
    error_oog_static_memory_gadget: ErrorOOGStaticMemoryGadget<F>,
=======
    selfbalance_gadget: SelfbalanceGadget<F>,
    number_gadget: NumberGadget<F>,
    sload_gadget: SloadGadget<F>,
    sstore_gadget: SstoreGadget<F>,
    extcodehash_gadget: ExtcodehashGadget<F>,
    iszero_gadget: IsZeroGadget<F>,
>>>>>>> b6b5c62a
}

impl<F: Field> ExecutionConfig<F> {
    pub(crate) fn configure<TxTable, RwTable, BytecodeTable, BlockTable>(
        meta: &mut ConstraintSystem<F>,
        power_of_randomness: [Expression<F>; 31],
        fixed_table: [Column<Fixed>; 4],
        tx_table: TxTable,
        rw_table: RwTable,
        bytecode_table: BytecodeTable,
        block_table: BlockTable,
    ) -> Self
    where
        TxTable: LookupTable<F, 4>,
        RwTable: LookupTable<F, 11>,
        BytecodeTable: LookupTable<F, 4>,
        BlockTable: LookupTable<F, 3>,
    {
        let q_step = meta.complex_selector();
        let q_step_first = meta.complex_selector();
        let q_step_last = meta.complex_selector();
        let qs_byte_lookup = meta.advice_column();
        let advices = [(); STEP_WIDTH].map(|_| meta.advice_column());

        let step_curr = Step::new(meta, qs_byte_lookup, advices, false);
        let step_next = Step::new(meta, qs_byte_lookup, advices, true);
        let mut independent_lookups = Vec::new();
        let mut presets_map = HashMap::new();

        meta.create_gate("Constrain execution state", |meta| {
            let q_step = meta.query_selector(q_step);
            let q_step_first = meta.query_selector(q_step_first);
            let q_step_last = meta.query_selector(q_step_last);

            // Only one of execution_state should be enabled
            let sum_to_one = (
                "Only one of execution_state should be enabled",
                step_curr
                    .state
                    .execution_state
                    .iter()
                    .fold(1u64.expr(), |acc, cell| acc - cell.expr()),
            );

            // Cells representation for execution_state should be bool.
            let bool_checks = step_curr.state.execution_state.iter().map(|cell| {
                (
                    "Representation for execution_state should be bool",
                    cell.expr() * (1u64.expr() - cell.expr()),
                )
            });

            // ExecutionState transition should be correct.
            let execution_state_transition = {
                let q_step_last = q_step_last.clone();
                iter::empty()
                    .chain(
                        [
                            (
                                "EndTx can only transit to BeginTx or EndBlock",
                                ExecutionState::EndTx,
                                vec![ExecutionState::BeginTx, ExecutionState::EndBlock],
                            ),
                            (
                                "EndBlock can only transit to EndBlock",
                                ExecutionState::EndBlock,
                                vec![ExecutionState::EndBlock],
                            ),
                        ]
                        .map(|(name, from, to)| {
                            (
                                name,
                                step_curr.execution_state_selector([from])
                                    * (1.expr() - step_next.execution_state_selector(to)),
                            )
                        }),
                    )
                    .chain(
                        [
                            (
                                "Only EndTx can transit to BeginTx",
                                ExecutionState::BeginTx,
                                vec![ExecutionState::EndTx],
                            ),
                            (
                                "Only ExecutionState which halts or BeginTx can transit to EndTx",
                                ExecutionState::EndTx,
                                ExecutionState::iterator()
                                    .filter(ExecutionState::halts)
                                    .chain(iter::once(ExecutionState::BeginTx))
                                    .collect(),
                            ),
                            (
                                "Only EndTx or EndBlock can transit to EndBlock",
                                ExecutionState::EndBlock,
                                vec![ExecutionState::EndTx, ExecutionState::EndBlock],
                            ),
                            (
                                "Only ExecutionState which copies memory to memory can transit to CopyToMemory",
                                ExecutionState::CopyToMemory,
                                vec![ExecutionState::CopyToMemory, ExecutionState::CALLDATACOPY],
                            ),
                        ]
                        .map(|(name, to, from)| {
                            (
                                name,
                                step_next.execution_state_selector([to])
                                    * (1.expr() - step_curr.execution_state_selector(from)),
                            )
                        }),
                    )
                    .map(move |(name, poly)| (name, (1.expr() - q_step_last.clone()) * poly))
            };

            let _first_step_check = {
                let begin_tx_selector =
                    step_curr.execution_state_selector([ExecutionState::BeginTx]);
                iter::once((
                    "First step should be BeginTx",
                    q_step_first * (1.expr() - begin_tx_selector),
                ))
            };

            let _last_step_check = {
                let end_block_selector =
                    step_curr.execution_state_selector([ExecutionState::EndBlock]);
                iter::once((
                    "Last step should be EndBlock",
                    q_step_last * (1.expr() - end_block_selector),
                ))
            };

            iter::once(sum_to_one)
                .chain(bool_checks)
                .chain(execution_state_transition)
                .map(move |(name, poly)| (name, q_step.clone() * poly))
                // TODO: Enable these after test of CALLDATACOPY is complete.
                // .chain(first_step_check)
                // .chain(last_step_check)
        });

        // Use qs_byte_lookup as selector to do byte range lookup on each advice
        // column. In this way, ExecutionGadget could enable the byte range
        // lookup by enable qs_byte_lookup.
        for advice in advices {
            meta.lookup_any("Qs byte", |meta| {
                let advice = meta.query_advice(advice, Rotation::cur());
                let qs_byte_lookup = meta.query_advice(qs_byte_lookup, Rotation::cur());

                vec![
                    qs_byte_lookup.clone() * FixedTableTag::Range256.expr(),
                    qs_byte_lookup * advice,
                    0u64.expr(),
                    0u64.expr(),
                ]
                .into_iter()
                .zip(fixed_table.table_exprs(meta).to_vec().into_iter())
                .collect::<Vec<_>>()
            });
        }

        macro_rules! configure_gadget {
            () => {
                Self::configure_gadget(
                    meta,
                    q_step,
                    q_step_first,
                    &power_of_randomness,
                    &step_curr,
                    &step_next,
                    &mut independent_lookups,
                    &mut presets_map,
                )
            };
        }

        let config = Self {
            q_step,
            q_step_first,
            q_step_last,
            // opcode gadgets
            add_sub_gadget: configure_gadget!(),
            bitwise_gadget: configure_gadget!(),
            begin_tx_gadget: configure_gadget!(),
            byte_gadget: configure_gadget!(),
            calldatacopy_gadget: configure_gadget!(),
            calldataload_gadget: configure_gadget!(),
            calldatasize_gadget: configure_gadget!(),
            caller_gadget: configure_gadget!(),
            call_value_gadget: configure_gadget!(),
            coinbase_gadget: configure_gadget!(),
            comparator_gadget: configure_gadget!(),
            copy_to_memory_gadget: configure_gadget!(),
            dup_gadget: configure_gadget!(),
            end_block_gadget: configure_gadget!(),
            end_tx_gadget: configure_gadget!(),
            gas_gadget: configure_gadget!(),
            jump_gadget: configure_gadget!(),
            jumpdest_gadget: configure_gadget!(),
            jumpi_gadget: configure_gadget!(),
            memory_gadget: configure_gadget!(),
            msize_gadget: configure_gadget!(),
            mul_div_mod_gadget: configure_gadget!(),
            sdiv_smod_gadget: configure_gadget!(),
            number_gadget: configure_gadget!(),
            pc_gadget: configure_gadget!(),
            pop_gadget: configure_gadget!(),
            push_gadget: configure_gadget!(),
            selfbalance_gadget: configure_gadget!(),
            signed_comparator_gadget: configure_gadget!(),
            signextend_gadget: configure_gadget!(),
            sload_gadget: configure_gadget!(),
            sstore_gadget: configure_gadget!(),
            stop_gadget: configure_gadget!(),
            swap_gadget: configure_gadget!(),
            timestamp_gadget: configure_gadget!(),
<<<<<<< HEAD
            // error gadgets
            error_oog_static_memory_gadget: configure_gadget!(),
            // step and presets
=======
            number_gadget: configure_gadget!(),
            sload_gadget: configure_gadget!(),
            sstore_gadget: configure_gadget!(),
            extcodehash_gadget: configure_gadget!(),
            iszero_gadget: configure_gadget!(),
>>>>>>> b6b5c62a
            step: step_curr,
            presets_map,
        };

        Self::configure_lookup(
            meta,
            q_step,
            fixed_table,
            tx_table,
            rw_table,
            bytecode_table,
            block_table,
            independent_lookups,
        );

        config
    }

    #[allow(clippy::too_many_arguments)]
    fn configure_gadget<G: ExecutionGadget<F>>(
        meta: &mut ConstraintSystem<F>,
        q_step: Selector,
        q_step_first: Selector,
        power_of_randomness: &[Expression<F>; 31],
        step_curr: &Step<F>,
        step_next: &Step<F>,
        independent_lookups: &mut Vec<Vec<Lookup<F>>>,
        presets_map: &mut HashMap<ExecutionState, Vec<Preset<F>>>,
    ) -> G {
        let mut cb = ConstraintBuilder::new(
            step_curr,
            step_next,
            power_of_randomness,
            G::EXECUTION_STATE,
        );

        let gadget = G::configure(&mut cb);

        let (constraints, constraints_first_step, lookups, presets) = cb.build();
        debug_assert!(
            presets_map.insert(G::EXECUTION_STATE, presets).is_none(),
            "execution state already configured"
        );

        for (selector, constraints) in [
            (q_step, constraints),
            (q_step_first, constraints_first_step),
        ] {
            if !constraints.is_empty() {
                meta.create_gate(G::NAME, |meta| {
                    let selector = meta.query_selector(selector);

                    constraints
                        .into_iter()
                        .map(move |(name, constraint)| (name, selector.clone() * constraint))
                });
            }
        }

        // Push lookups of this ExecutionState to independent_lookups for
        // further configuration in configure_lookup.
        independent_lookups.push(lookups.iter().map(|(_, lookup)| lookup.clone()).collect());

        gadget
    }

    #[allow(clippy::too_many_arguments)]
    fn configure_lookup<TxTable, RwTable, BytecodeTable, BlockTable>(
        meta: &mut ConstraintSystem<F>,
        q_step: Selector,
        fixed_table: [Column<Fixed>; 4],
        tx_table: TxTable,
        rw_table: RwTable,
        bytecode_table: BytecodeTable,
        block_table: BlockTable,
        independent_lookups: Vec<Vec<Lookup<F>>>,
    ) where
        TxTable: LookupTable<F, 4>,
        RwTable: LookupTable<F, 11>,
        BytecodeTable: LookupTable<F, 4>,
        BlockTable: LookupTable<F, 3>,
    {
        // Because one and only one ExecutionState is enabled at a step, we then
        // know only one of independent_lookups will be enabled at a step, so we
        // can add up them together to reduce the amount of lookup arguments.
        // This map holds all added up independent lookups as accumulated
        // lookups, and will be used in configuring lookup arguments later.
        let mut acc_lookups_of_table = HashMap::new();

        for lookups in independent_lookups {
            let mut index_of_table = HashMap::new();

            for lookup in lookups {
                let table = lookup.table();
                let acc_lookups = acc_lookups_of_table.entry(table).or_insert_with(Vec::new);
                let index = index_of_table.entry(table).or_insert(0);

                if *index == acc_lookups.len() {
                    acc_lookups.push(lookup.input_exprs());
                } else {
                    // Add up independent lookup together
                    for (acc, expr) in acc_lookups[*index]
                        .iter_mut()
                        .zip(lookup.input_exprs().into_iter())
                    {
                        *acc = acc.clone() + expr;
                    }
                }
                *index += 1;
            }
        }

        macro_rules! lookup {
            ($id:path, $table:ident, $descrip:expr) => {
                if let Some(acc_lookups) = acc_lookups_of_table.remove(&$id) {
                    for input_exprs in acc_lookups {
                        meta.lookup_any(concat!("LOOKUP: ", stringify!($descrip)), |meta| {
                            let q_step = meta.query_selector(q_step);
                            input_exprs
                                .into_iter()
                                .zip($table.table_exprs(meta).to_vec().into_iter())
                                .map(|(input, table)| (q_step.clone() * input, table))
                                .collect::<Vec<_>>()
                        });
                    }
                }
            };
        }

        lookup!(Table::Fixed, fixed_table, "Fixed table");
        lookup!(Table::Tx, tx_table, "Tx table");
        lookup!(Table::Rw, rw_table, "RW table");
        lookup!(Table::Bytecode, bytecode_table, "Bytecode table");
        lookup!(Table::Block, block_table, "Block table");
    }

    pub fn assign_block(
        &self,
        layouter: &mut impl Layouter<F>,
        block: &Block<F>,
    ) -> Result<(), Error> {
        layouter.assign_region(
            || "Execution step",
            |mut region| {
                let mut offset = 0;

                self.q_step_first.enable(&mut region, offset)?;

                for transaction in &block.txs {
                    for step in &transaction.steps {
                        let call = &transaction.calls[step.call_index];

                        self.q_step.enable(&mut region, offset)?;
                        self.assign_exec_step(&mut region, offset, block, transaction, call, step)?;

                        offset += STEP_HEIGHT;
                    }
                }
                Ok(())
            },
        )?;

        // TODO: Pad leftover region to the desired capacity
        // TODO: Enable q_step_last

        Ok(())
    }

    /// Assign exact steps in block without padding for unit test purpose
    pub fn assign_block_exact(
        &self,
        layouter: &mut impl Layouter<F>,
        block: &Block<F>,
    ) -> Result<(), Error> {
        layouter.assign_region(
            || "Execution step",
            |mut region| {
                let mut offset = 0;

                self.q_step_first.enable(&mut region, offset)?;

                for transaction in &block.txs {
                    for step in &transaction.steps {
                        let call = &transaction.calls[step.call_index];

                        self.q_step.enable(&mut region, offset)?;
                        self.assign_exec_step(&mut region, offset, block, transaction, call, step)?;

                        offset += STEP_HEIGHT;
                    }
                }

                self.q_step_last.enable(&mut region, offset - STEP_HEIGHT)?;

                Ok(())
            },
        )
    }

    fn assign_exec_step(
        &self,
        region: &mut Region<'_, F>,
        offset: usize,
        block: &Block<F>,
        transaction: &Transaction,
        call: &Call,
        step: &ExecStep,
    ) -> Result<(), Error> {
        self.step
            .assign_exec_step(region, offset, block, transaction, call, step)?;

        for (cell, value) in self
            .presets_map
            .get(&step.execution_state)
            .expect("not implemented")
        {
            cell.assign(region, offset, Some(*value))?;
        }

        macro_rules! assign_exec_step {
            ($gadget:expr) => {
                $gadget.assign_exec_step(region, offset, block, transaction, call, step)?
            };
        }

        match step.execution_state {
            // internal states
            ExecutionState::BeginTx => assign_exec_step!(self.begin_tx_gadget),
            ExecutionState::CopyToMemory => {
                assign_exec_step!(self.copy_to_memory_gadget)
            }
            ExecutionState::EndTx => assign_exec_step!(self.end_tx_gadget),
            ExecutionState::EndBlock => {
                assign_exec_step!(self.end_block_gadget)
            }
            // opcode
            ExecutionState::ADD => assign_exec_step!(self.add_sub_gadget),
            ExecutionState::BITWISE => assign_exec_step!(self.bitwise_gadget),
            ExecutionState::BYTE => assign_exec_step!(self.byte_gadget),
            ExecutionState::CALLDATACOPY => {
                assign_exec_step!(self.calldatacopy_gadget)
            }
            ExecutionState::CALLDATALOAD => {
                assign_exec_step!(self.calldataload_gadget)
            }
            ExecutionState::CALLDATASIZE => {
                assign_exec_step!(self.calldatasize_gadget)
            }
            ExecutionState::CALLER => assign_exec_step!(self.caller_gadget),
            ExecutionState::CALLVALUE => {
                assign_exec_step!(self.call_value_gadget)
            }
            ExecutionState::COINBASE => assign_exec_step!(self.coinbase_gadget),
            ExecutionState::CMP => assign_exec_step!(self.comparator_gadget),
            ExecutionState::DUP => assign_exec_step!(self.dup_gadget),
            ExecutionState::GAS => assign_exec_step!(self.gas_gadget),
            ExecutionState::JUMP => assign_exec_step!(self.jump_gadget),
            ExecutionState::JUMPDEST => {
                assign_exec_step!(self.jumpdest_gadget)
            }
            ExecutionState::JUMPI => assign_exec_step!(self.jumpi_gadget),
            ExecutionState::MEMORY => assign_exec_step!(self.memory_gadget),
            ExecutionState::MSIZE => assign_exec_step!(self.msize_gadget),
            ExecutionState::MUL => assign_exec_step!(self.mul_div_mod_gadget),
            ExecutionState::SDIV => assign_exec_step!(self.sdiv_smod_gadget),
            ExecutionState::NUMBER => {
                assign_exec_step!(self.number_gadget)
            }
            ExecutionState::PC => assign_exec_step!(self.pc_gadget),
            ExecutionState::POP => assign_exec_step!(self.pop_gadget),
            ExecutionState::PUSH => assign_exec_step!(self.push_gadget),
            ExecutionState::SCMP => {
                assign_exec_step!(self.signed_comparator_gadget)
            }
            ExecutionState::SELFBALANCE => assign_exec_step!(self.selfbalance_gadget),
            ExecutionState::SIGNEXTEND => {
                assign_exec_step!(self.signextend_gadget)
            }
            ExecutionState::SLOAD => assign_exec_step!(self.sload_gadget),
            ExecutionState::SSTORE => assign_exec_step!(self.sstore_gadget),
<<<<<<< HEAD
            ExecutionState::STOP => assign_exec_step!(self.stop_gadget),
            ExecutionState::SWAP => assign_exec_step!(self.swap_gadget),
            ExecutionState::TIMESTAMP => {
                assign_exec_step!(self.timestamp_gadget)
=======
            ExecutionState::CALLDATACOPY => {
                assign_exec_step!(self.calldatacopy_gadget)
            }
            ExecutionState::EXTCODEHASH => {
                assign_exec_step!(self.extcodehash_gadget)
            }
            ExecutionState::CopyToMemory => {
                assign_exec_step!(self.copy_to_memory_gadget)
            }
            ExecutionState::CALLDATALOAD => {
                assign_exec_step!(self.calldataload_gadget)
>>>>>>> b6b5c62a
            }
            // errors
            ExecutionState::ErrorOutOfGasStaticMemoryExpansion => {
                assign_exec_step!(self.error_oog_static_memory_gadget)
            }
<<<<<<< HEAD
=======
            ExecutionState::CALLDATASIZE => {
                assign_exec_step!(self.calldatasize_gadget)
            }
            ExecutionState::ISZERO => assign_exec_step!(self.iszero_gadget),
>>>>>>> b6b5c62a
            _ => unimplemented!(),
        }

        Ok(())
    }
}<|MERGE_RESOLUTION|>--- conflicted
+++ resolved
@@ -157,17 +157,13 @@
     stop_gadget: StopGadget<F>,
     swap_gadget: SwapGadget<F>,
     timestamp_gadget: TimestampGadget<F>,
-<<<<<<< HEAD
-    // error gadgets
     error_oog_static_memory_gadget: ErrorOOGStaticMemoryGadget<F>,
-=======
     selfbalance_gadget: SelfbalanceGadget<F>,
     number_gadget: NumberGadget<F>,
     sload_gadget: SloadGadget<F>,
     sstore_gadget: SstoreGadget<F>,
     extcodehash_gadget: ExtcodehashGadget<F>,
     iszero_gadget: IsZeroGadget<F>,
->>>>>>> b6b5c62a
 }
 
 impl<F: Field> ExecutionConfig<F> {
@@ -384,17 +380,12 @@
             stop_gadget: configure_gadget!(),
             swap_gadget: configure_gadget!(),
             timestamp_gadget: configure_gadget!(),
-<<<<<<< HEAD
-            // error gadgets
             error_oog_static_memory_gadget: configure_gadget!(),
-            // step and presets
-=======
             number_gadget: configure_gadget!(),
             sload_gadget: configure_gadget!(),
             sstore_gadget: configure_gadget!(),
             extcodehash_gadget: configure_gadget!(),
             iszero_gadget: configure_gadget!(),
->>>>>>> b6b5c62a
             step: step_curr,
             presets_map,
         };
@@ -675,12 +666,10 @@
             }
             ExecutionState::SLOAD => assign_exec_step!(self.sload_gadget),
             ExecutionState::SSTORE => assign_exec_step!(self.sstore_gadget),
-<<<<<<< HEAD
             ExecutionState::STOP => assign_exec_step!(self.stop_gadget),
             ExecutionState::SWAP => assign_exec_step!(self.swap_gadget),
             ExecutionState::TIMESTAMP => {
                 assign_exec_step!(self.timestamp_gadget)
-=======
             ExecutionState::CALLDATACOPY => {
                 assign_exec_step!(self.calldatacopy_gadget)
             }
@@ -692,19 +681,15 @@
             }
             ExecutionState::CALLDATALOAD => {
                 assign_exec_step!(self.calldataload_gadget)
->>>>>>> b6b5c62a
             }
             // errors
             ExecutionState::ErrorOutOfGasStaticMemoryExpansion => {
                 assign_exec_step!(self.error_oog_static_memory_gadget)
             }
-<<<<<<< HEAD
-=======
             ExecutionState::CALLDATASIZE => {
                 assign_exec_step!(self.calldatasize_gadget)
             }
             ExecutionState::ISZERO => assign_exec_step!(self.iszero_gadget),
->>>>>>> b6b5c62a
             _ => unimplemented!(),
         }
 
