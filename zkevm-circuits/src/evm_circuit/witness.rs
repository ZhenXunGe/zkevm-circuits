--- conflicted
+++ resolved
@@ -683,12 +683,8 @@
             | Self::Account { rw_counter, .. }
             | Self::AccountDestructed { rw_counter, .. }
             | Self::CallContext { rw_counter, .. }
-<<<<<<< HEAD
             | Self::TxLog { rw_counter, .. }
             | Self::TxReceipt { rw_counter, .. } => *rw_counter,
-=======
-            | Self::TxLog { rw_counter, .. } => *rw_counter,
->>>>>>> efaa3da8
         }
     }
 
@@ -703,12 +699,8 @@
             | Self::Account { is_write, .. }
             | Self::AccountDestructed { is_write, .. }
             | Self::CallContext { is_write, .. }
-<<<<<<< HEAD
             | Self::TxLog { is_write, .. }
             | Self::TxReceipt { is_write, .. } => *is_write,
-=======
-            | Self::TxLog { is_write, .. } => *is_write,
->>>>>>> efaa3da8
         }
     }
 
@@ -724,10 +716,7 @@
             Self::AccountDestructed { .. } => RwTableTag::AccountDestructed,
             Self::CallContext { .. } => RwTableTag::CallContext,
             Self::TxLog { .. } => RwTableTag::TxLog,
-<<<<<<< HEAD
             Self::TxReceipt { .. } => RwTableTag::TxReceipt,
-=======
->>>>>>> efaa3da8
         }
     }
 
@@ -737,12 +726,8 @@
             | Self::TxAccessListAccount { tx_id, .. }
             | Self::TxAccessListAccountStorage { tx_id, .. }
             | Self::TxRefund { tx_id, .. }
-<<<<<<< HEAD
             | Self::TxLog { tx_id, .. }
             | Self::TxReceipt { tx_id, .. } => Some(*tx_id),
-=======
-            | Self::TxLog { tx_id, .. } => Some(*tx_id),
->>>>>>> efaa3da8
             Self::CallContext { call_id, .. }
             | Self::Stack { call_id, .. }
             | Self::Memory { call_id, .. } => Some(*call_id),
@@ -774,11 +759,7 @@
             Self::TxLog { log_id, index, .. } => {
                 Some((U256::from(*index as u64) + (U256::from(*log_id) << 8)).to_address())
             }
-<<<<<<< HEAD
             Self::CallContext { .. } | Self::TxRefund { .. } | Self::TxReceipt { .. } => None,
-=======
-            Self::CallContext { .. } | Self::TxRefund { .. } => None,
->>>>>>> efaa3da8
         }
     }
 
@@ -787,10 +768,7 @@
             Self::Account { field_tag, .. } => Some(*field_tag as u64),
             Self::CallContext { field_tag, .. } => Some(*field_tag as u64),
             Self::TxLog { field_tag, .. } => Some(*field_tag as u64),
-<<<<<<< HEAD
             Self::TxReceipt { field_tag, .. } => Some(*field_tag as u64),
-=======
->>>>>>> efaa3da8
             Self::Memory { .. }
             | Self::Stack { .. }
             | Self::AccountStorage { .. }
@@ -812,12 +790,43 @@
             | Self::Account { .. }
             | Self::TxAccessListAccount { .. }
             | Self::AccountDestructed { .. }
-<<<<<<< HEAD
             | Self::TxLog { .. }
             | Self::TxReceipt { .. } => None,
-=======
+        }
+    }
+
+    fn value_assignment<F: Field>(&self, randomness: F) -> F {
+        match self {
+        }
+    }
+
+    pub fn field_tag(&self) -> Option<u64> {
+        match self {
+            Self::Account { field_tag, .. } => Some(*field_tag as u64),
+            Self::CallContext { field_tag, .. } => Some(*field_tag as u64),
+            Self::TxLog { field_tag, .. } => Some(*field_tag as u64),
+            Self::Memory { .. }
+            | Self::Stack { .. }
+            | Self::AccountStorage { .. }
+            | Self::TxAccessListAccount { .. }
+            | Self::TxAccessListAccountStorage { .. }
+            | Self::TxRefund { .. }
+            | Self::AccountDestructed { .. } => None,
+        }
+    }
+
+    pub fn storage_key(&self) -> Option<Word> {
+        match self {
+            Self::AccountStorage { storage_key, .. }
+            | Self::TxAccessListAccountStorage { storage_key, .. } => Some(*storage_key),
+            Self::CallContext { .. }
+            | Self::Stack { .. }
+            | Self::Memory { .. }
+            | Self::TxRefund { .. }
+            | Self::Account { .. }
+            | Self::TxAccessListAccount { .. }
+            | Self::AccountDestructed { .. }
             | Self::TxLog { .. } => None,
->>>>>>> efaa3da8
         }
     }
 
@@ -848,11 +857,7 @@
             | Self::TxAccessListAccountStorage { is_warm, .. } => F::from(*is_warm as u64),
             Self::AccountDestructed { is_destructed, .. } => F::from(*is_destructed as u64),
             Self::Memory { byte, .. } => F::from(u64::from(*byte)),
-<<<<<<< HEAD
             Self::TxRefund { value, .. } | Self::TxReceipt { value, .. } => F::from(*value),
-=======
-            Self::TxRefund { value, .. } => F::from(*value),
->>>>>>> efaa3da8
         }
     }
 
@@ -875,12 +880,8 @@
             Self::Stack { .. }
             | Self::Memory { .. }
             | Self::CallContext { .. }
-<<<<<<< HEAD
             | Self::TxLog { .. }
             | Self::TxReceipt { .. } => None,
-=======
-            | Self::TxLog { .. } => None,
->>>>>>> efaa3da8
         }
     }
 
