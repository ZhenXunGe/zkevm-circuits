--- conflicted
+++ resolved
@@ -1111,10 +1111,7 @@
                     OpcodeId::ISZERO => ExecutionState::ISZERO,
                     OpcodeId::CALL => ExecutionState::CALL,
                     OpcodeId::ORIGIN => ExecutionState::ORIGIN,
-<<<<<<< HEAD
-=======
                     OpcodeId::CODECOPY => ExecutionState::CODECOPY,
->>>>>>> e513c07a
                     _ => unimplemented!("unimplemented opcode {:?}", op),
                 }
             }
