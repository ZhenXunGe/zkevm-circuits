--- conflicted
+++ resolved
@@ -1,22 +1,13 @@
 #![allow(missing_docs)]
-<<<<<<< HEAD
 use crate::{
     evm_circuit::{
         param::{N_BYTES_WORD, STACK_CAPACITY},
         step::ExecutionState,
         table::{
             AccountFieldTag, BlockContextFieldTag, BytecodeFieldTag, CallContextFieldTag,
-            RwTableTag, TxContextFieldTag, TxLogFieldTag,
+            RwTableTag, TxContextFieldTag, TxLogFieldTag, TxReceiptFieldTag,
         },
         util::RandomLinearCombination,
-=======
-use crate::evm_circuit::{
-    param::{N_BYTES_WORD, STACK_CAPACITY},
-    step::ExecutionState,
-    table::{
-        AccountFieldTag, BlockContextFieldTag, BytecodeFieldTag, CallContextFieldTag, RwTableTag,
-        TxContextFieldTag, TxLogFieldTag, TxReceiptFieldTag,
->>>>>>> 366044c1
     },
     util::DEFAULT_RAND,
 };
