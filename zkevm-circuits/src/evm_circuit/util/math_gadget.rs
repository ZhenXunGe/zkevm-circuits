--- conflicted
+++ resolved
@@ -1,16 +1,10 @@
 use crate::{
-<<<<<<< HEAD
     evm_circuit::{
         table::{FixedTableTag, Lookup},
         util::{
             self, constraint_builder::ConstraintBuilder, from_bytes, pow_of_two, pow_of_two_expr,
-            select, split_u256, sum, Cell,
+        select, split_u256, split_u256_limb64, sum, Cell,
         },
-=======
-    evm_circuit::util::{
-        self, constraint_builder::ConstraintBuilder, from_bytes, pow_of_two, pow_of_two_expr,
-        select, split_u256, split_u256_limb64, sum, Cell,
->>>>>>> 8af9c62a
     },
     util::Expr,
 };
@@ -757,156 +751,155 @@
     numerator * denominator.invert().unwrap()
 }
 
-<<<<<<< HEAD
-#[derive(Clone, Debug)]
-pub struct ShrWordsGadget<F> {
-    a: util::Word<F>,
-    shift: util::Word<F>,
-    b: util::Word<F>,
-    // slice_hi means the higher part of split digit
-    // slice_lo means the lower part of the split digit
-    a_slice_hi: [Cell<F>; 32],
-    a_slice_lo: [Cell<F>; 32],
-    // shift_div64, shift_mod64_div8, shift_mod8
-    // is used to seperate shift[0]
-    shift_div64: Cell<F>,
-    shift_mod64_div8: Cell<F>,
-    shift_mod64_decpow: Cell<F>, // means 2^(8-shift_mod64)
-    shift_mod64_pow: Cell<F>,    // means 2^shift_mod64
-    shift_mod8: Cell<F>,
-    // is_zero will check combination of shift[1..32] == 0
-    is_zero: IsZeroGadget<F>,
-}
-impl<F: Field> ShrWordsGadget<F> {
-    pub(crate) fn construct(
-        cb: &mut ConstraintBuilder<F>,
-        a: util::Word<F>,
-        shift: util::Word<F>,
-    ) -> Self {
+/// Construct the gadget that checks a * b + c == d (modulo 2**256),
+/// where a, b, c, d are 256-bit words. This can be used by opcode MUL, DIV,
+/// and MOD. For opcode MUL, set c to 0. For opcode DIV and MOD, treat c as
+/// residue and d as dividend.
+///
+/// We execute a multi-limb multiplication as follows:
+/// a and b is divided into 4 64-bit limbs, denoted as a0~a3 and b0~b3
+/// defined t0, t1, t2, t3
+///   t0 = a0 * b0, contribute to 0 ~ 128 bit
+///   t1 = a0 * b1 + a1 * b0, contribute to 64 ~ 193 bit (include the carry)
+///   t2 = a0 * b2 + a2 * b0 + a1 * b1, contribute to above 128 bit
+///   t3 = a0 * b3 + a3 * b0 + a2 * b1 + a1 * b2, contribute to above 192 bit
+///
+/// so t0 ~ t1 include all contributions to the low 256-bit of product, with
+/// a maximum 68-bit radix (the part higher than 256-bit), denoted as carry_hi
+/// Similarly, we define carry_lo as the radix of contributions to the low
+/// 128-bit of the product.
+/// We can slightly relax the constraint of carry_lo/carry_hi to 72-bit and
+/// allocate 9 bytes for them each
+///
+/// Finally we just prove:
+///   t0 + t1 * 2^64 = <low 128 bit of product> + carry_lo
+///   t2 + t3 * 2^64 + carry_lo = <high 128 bit of product> + carry_hi
+///
+/// Last, we sum the parts that are higher than 256-bit in the multiplication
+/// into overflow
+///   overflow = carry_hi + a1 * b3 + a2 * b2 + a3 * b1 + a2 * b3 + a3 * b2
+///              + a3 * b3
+/// In the cases of DIV and MOD, we need to constrain overflow == 0 outside the
+/// MulAddWordsGadget.
+#[derive(Clone, Debug)]
+pub(crate) struct MulAddWordsGadget<F> {
+    pub a: util::Word<F>,
+    pub b: util::Word<F>,
+    pub c: util::Word<F>,
+    pub d: util::Word<F>,
+    carry_lo: [Cell<F>; 9],
+    carry_hi: [Cell<F>; 9],
+    overflow: Expression<F>,
+}
+
+impl<F: Field> MulAddWordsGadget<F> {
+    pub(crate) fn construct(cb: &mut ConstraintBuilder<F>) -> Self {
+        let a = cb.query_word();
         let b = cb.query_word();
-        let a_slice_hi = cb.query_bytes();
-        let a_slice_lo = cb.query_bytes();
-        let shift_div64 = cb.query_cell();
-        let shift_mod64_div8 = cb.query_cell();
-        let shift_mod64_decpow = cb.query_cell();
-        let shift_mod64_pow = cb.query_cell();
-        let shift_mod8 = cb.query_cell();
-
-        // check (combination of shift[1..32] == 0) == 1 - shift_overflow
-        let mut sum = 0.expr();
-        (1..32).for_each(|idx| sum = sum.clone() + shift.cells[idx].expr());
-        let is_zero = IsZeroGadget::construct(cb, sum);
-        // if combination of shift[1..32] == 0
-        // shift_overflow will be equal to 0, otherwise 1.
-        let shift_overflow = 1.expr() - is_zero.expr();
+        let c = cb.query_word();
+        let d = cb.query_word();
+        let carry_lo = cb.query_bytes();
+        let carry_hi = cb.query_bytes();
+        let carry_lo_expr = from_bytes::expr(&carry_lo);
+        let carry_hi_expr = from_bytes::expr(&carry_hi);
+
+        let mut a_limbs = vec![];
+        let mut b_limbs = vec![];
+        for trunk in 0..4 {
+            let idx = (trunk * 8) as usize;
+            a_limbs.push(from_bytes::expr(&a.cells[idx..idx + 8]));
+            b_limbs.push(from_bytes::expr(&b.cells[idx..idx + 8]));
+        }
+        let c_lo = from_bytes::expr(&c.cells[0..16]);
+        let c_hi = from_bytes::expr(&c.cells[16..32]);
+        let d_lo = from_bytes::expr(&d.cells[0..16]);
+        let d_hi = from_bytes::expr(&d.cells[16..32]);
+
+        let t0 = a_limbs[0].clone() * b_limbs[0].clone();
+        let t1 = a_limbs[0].clone() * b_limbs[1].clone() + a_limbs[1].clone() * b_limbs[0].clone();
+        let t2 = a_limbs[0].clone() * b_limbs[2].clone()
+            + a_limbs[1].clone() * b_limbs[1].clone()
+            + a_limbs[2].clone() * b_limbs[0].clone();
+        let t3 = a_limbs[0].clone() * b_limbs[3].clone()
+            + a_limbs[1].clone() * b_limbs[2].clone()
+            + a_limbs[2].clone() * b_limbs[1].clone()
+            + a_limbs[3].clone() * b_limbs[0].clone();
+        let overflow = carry_hi_expr.clone()
+            + a_limbs[1].clone() * b_limbs[3].clone()
+            + a_limbs[2].clone() * b_limbs[2].clone()
+            + a_limbs[3].clone() * b_limbs[2].clone()
+            + a_limbs[2].clone() * b_limbs[3].clone()
+            + a_limbs[3].clone() * b_limbs[2].clone()
+            + a_limbs[3].clone() * b_limbs[3].clone();
+
         cb.require_equal(
-            "shift_overflow == shift > 256 ",
-            shift_overflow.clone(),
-            1.expr() - is_zero.expr(),
-        );
-
-        // rename variable:
-        // shift_div64 :a
-        // shift_mod64_div8:b
-        // shift_mod8:c
-        // we split shift[0] to the equation:
-        // shift[0] == a * 64 + b * 8 + c
-        let shift_mod64 = 8.expr() * shift_mod64_div8.expr() + shift_mod8.expr();
+            "(a * b)_lo + c_lo == d_lo + carry_lo ⋅ 2^128",
+            t0.expr() + t1.expr() * pow_of_two_expr(64) + c_lo,
+            d_lo + carry_lo_expr.clone() * pow_of_two_expr(128),
+        );
         cb.require_equal(
-            "shift[0] == shift_div64 * 64 + shift_mod64_div8 * 8 + shift_mod8",
-            shift.cells[0].expr(),
-            shift_div64.expr() * 64.expr() + shift_mod64.clone(),
-        );
-
-        // merge 8 8-bit cell for a 64-bit expression
-        // for a, a_slice_hi, a_slice_lo, b
-        let mut a_digits = vec![];
-        let mut a_slice_hi_digits = vec![];
-        let mut a_slice_lo_digits = vec![];
-        let mut b_digits = vec![];
-        for virtual_idx in 0..4 {
-            let now_idx = (virtual_idx * 8) as usize;
-            a_digits.push(from_bytes::expr(&a.cells[now_idx..now_idx + 8]));
-            a_slice_lo_digits.push(from_bytes::expr(&a_slice_lo[now_idx..now_idx + 8]));
-            a_slice_hi_digits.push(from_bytes::expr(&a_slice_hi[now_idx..now_idx + 8]));
-            b_digits.push(from_bytes::expr(&b.cells[now_idx..now_idx + 8]));
-        }
-
-        // check combination of a_slice_back_digits and a_slice_front_digits
-        // == b_digits
-        let mut shr_constraints = (0..4).map(|_| 0.expr()).collect::<Vec<Expression<F>>>();
-        for transplacement in (0_usize)..(4_usize) {
-            // generate the polynomial depends on the shift_div64
-            let select_transplacement_polynomial =
-                generate_lagrange_base_polynomial(shift_div64.expr(), transplacement, 0..4);
-            for idx in 0..(4 - transplacement) {
-                let tmpidx = idx + transplacement;
-                let merge_a = if idx + transplacement == (3_usize) {
-                    a_slice_hi_digits[tmpidx].clone()
-                } else {
-                    a_slice_hi_digits[tmpidx].clone()
-                        + a_slice_lo_digits[tmpidx + 1].clone() * shift_mod64_decpow.expr()
-                };
-                shr_constraints[idx] = shr_constraints[idx].clone()
-                    + select_transplacement_polynomial.clone()
-                        * select::expr(
-                            shift_overflow.clone(),
-                            b_digits[idx].clone(),
-                            merge_a - b_digits[idx].clone(),
-                        );
-            }
-            for idx in (4 - transplacement)..4 {
-                shr_constraints[idx] = shr_constraints[idx].clone()
-                    + select_transplacement_polynomial.clone() * b_digits[idx].clone();
-            }
-        }
-        (0..4).for_each(|idx| {
-            cb.require_zero(
-                "merge a_slice_lo_digits and a_slice_hi_digits == b_digits",
-                shr_constraints[idx].clone(),
-            )
-        });
-
-        // for i in 0..4
-        // a_slice_lo_digits[i] + a_slice_hi_digits * shift_mod64_pow
-        // == a_digits[i]
-        for idx in 0..4 {
-            cb.require_equal(
-                "a[idx] == a_slice_lo[idx] + a_slice_hi[idx] * shift_mod64_pow",
-                a_slice_lo_digits[idx].clone()
-                    + a_slice_hi_digits[idx].clone() * shift_mod64_pow.expr(),
-                a_digits[idx].clone(),
-            );
-        }
-
-        // check serveral higher cells == 0 for slice_back and slice_front
-        let mut equal_to_zero = 0.expr();
-        for digit_transplacement in 0..8 {
-            let select_transplacement_polynomial = generate_lagrange_base_polynomial(
-                shift_mod64_div8.expr(),
-                digit_transplacement,
-                0..8,
-            );
-            for virtual_idx in 0..4 {
-                for idx in (digit_transplacement + 1)..8 {
-                    let nowidx = (virtual_idx * 8 + idx) as usize;
-                    equal_to_zero = equal_to_zero
-                        + (select_transplacement_polynomial.clone() * a_slice_lo[nowidx].expr());
-                }
-                for idx in (8 - digit_transplacement)..8 {
-                    let nowidx = (virtual_idx * 8 + idx) as usize;
-                    equal_to_zero = equal_to_zero
-                        + (select_transplacement_polynomial.clone() * a_slice_hi[nowidx].expr());
-                }
-            }
-        }
-
-        //check the specific 4 cells in 0..(1 << shift_mod8).
-        //check another specific 4 cells in 0..(1 << (8 - shift_mod8)).
-        for virtual_idx in 0..4 {
-            let mut slice_bits_polynomial = vec![0.expr(), 0.expr()];
-            for digit_transplacement in 0..8 {
-                let select_transplacement_polynomial = generate_lagrange_base_polynomial(
+            "(a * b)_hi + c_hi + carry_lo == d_hi + carry_hi ⋅ 2^128",
+            t2.expr() + t3.expr() * pow_of_two_expr(64) + c_hi + carry_lo_expr,
+            d_hi + carry_hi_expr * pow_of_two_expr(128),
+        );
+
+        Self {
+            a,
+            b,
+            c,
+            d,
+            carry_lo,
+            carry_hi,
+            overflow,
+        }
+    }
+
+    pub(crate) fn assign(
+        &self,
+        region: &mut Region<'_, F>,
+        offset: usize,
+        words: [Word; 4],
+    ) -> Result<(), Error> {
+        let (a, b, c, d) = (words[0], words[1], words[2], words[3]);
+        self.a.assign(region, offset, Some(a.to_le_bytes()))?;
+        self.b.assign(region, offset, Some(b.to_le_bytes()))?;
+        self.c.assign(region, offset, Some(c.to_le_bytes()))?;
+        self.d.assign(region, offset, Some(d.to_le_bytes()))?;
+
+        let a_limbs = split_u256_limb64(&a);
+        let b_limbs = split_u256_limb64(&b);
+        let (c_lo, c_hi) = split_u256(&c);
+        let (d_lo, d_hi) = split_u256(&d);
+
+        let t0 = a_limbs[0] * b_limbs[0];
+        let t1 = a_limbs[0] * b_limbs[1] + a_limbs[1] * b_limbs[0];
+        let t2 = a_limbs[0] * b_limbs[2] + a_limbs[1] * b_limbs[1] + a_limbs[2] * b_limbs[0];
+        let t3 = a_limbs[0] * b_limbs[3]
+            + a_limbs[1] * b_limbs[2]
+            + a_limbs[2] * b_limbs[1]
+            + a_limbs[3] * b_limbs[0];
+
+        let carry_lo = (t0 + (t1 << 64) + c_lo - d_lo) >> 128;
+        let carry_hi = (t2 + (t3 << 64) + c_hi + carry_lo - d_hi) >> 128;
+
+        self.carry_lo
+            .iter()
+            .zip(carry_lo.to_le_bytes().iter())
+            .map(|(cell, byte)| cell.assign(region, offset, Some(F::from(*byte as u64))))
+            .collect::<Result<Vec<_>, _>>()?;
+
+        self.carry_hi
+            .iter()
+            .zip(carry_hi.to_le_bytes().iter())
+            .map(|(cell, byte)| cell.assign(region, offset, Some(F::from(*byte as u64))))
+            .collect::<Result<Vec<_>, _>>()?;
+
+        Ok(())
+    }
+
+    pub(crate) fn overflow(&self) -> Expression<F> {
+        self.overflow.clone()
+    }
                     shift_mod64_div8.expr(),
                     digit_transplacement,
                     0..8,
@@ -977,103 +970,10 @@
                 tag: FixedTableTag::Bitslevel.expr(),
                 values: [3.expr(), shift_mod8.expr(), 0.expr()],
             },
-=======
-/// Construct the gadget that checks a * b + c == d (modulo 2**256),
-/// where a, b, c, d are 256-bit words. This can be used by opcode MUL, DIV,
-/// and MOD. For opcode MUL, set c to 0. For opcode DIV and MOD, treat c as
-/// residue and d as dividend.
-///
-/// We execute a multi-limb multiplication as follows:
-/// a and b is divided into 4 64-bit limbs, denoted as a0~a3 and b0~b3
-/// defined t0, t1, t2, t3
-///   t0 = a0 * b0, contribute to 0 ~ 128 bit
-///   t1 = a0 * b1 + a1 * b0, contribute to 64 ~ 193 bit (include the carry)
-///   t2 = a0 * b2 + a2 * b0 + a1 * b1, contribute to above 128 bit
-///   t3 = a0 * b3 + a3 * b0 + a2 * b1 + a1 * b2, contribute to above 192 bit
-///
-/// so t0 ~ t1 include all contributions to the low 256-bit of product, with
-/// a maximum 68-bit radix (the part higher than 256-bit), denoted as carry_hi
-/// Similarly, we define carry_lo as the radix of contributions to the low
-/// 128-bit of the product.
-/// We can slightly relax the constraint of carry_lo/carry_hi to 72-bit and
-/// allocate 9 bytes for them each
-///
-/// Finally we just prove:
-///   t0 + t1 * 2^64 = <low 128 bit of product> + carry_lo
-///   t2 + t3 * 2^64 + carry_lo = <high 128 bit of product> + carry_hi
-///
-/// Last, we sum the parts that are higher than 256-bit in the multiplication
-/// into overflow
-///   overflow = carry_hi + a1 * b3 + a2 * b2 + a3 * b1 + a2 * b3 + a3 * b2
-///              + a3 * b3
-/// In the cases of DIV and MOD, we need to constrain overflow == 0 outside the
-/// MulAddWordsGadget.
-#[derive(Clone, Debug)]
-pub(crate) struct MulAddWordsGadget<F> {
-    pub a: util::Word<F>,
-    pub b: util::Word<F>,
-    pub c: util::Word<F>,
-    pub d: util::Word<F>,
-    carry_lo: [Cell<F>; 9],
-    carry_hi: [Cell<F>; 9],
-    overflow: Expression<F>,
-}
-
-impl<F: Field> MulAddWordsGadget<F> {
-    pub(crate) fn construct(cb: &mut ConstraintBuilder<F>) -> Self {
-        let a = cb.query_word();
-        let b = cb.query_word();
-        let c = cb.query_word();
-        let d = cb.query_word();
-        let carry_lo = cb.query_bytes();
-        let carry_hi = cb.query_bytes();
-        let carry_lo_expr = from_bytes::expr(&carry_lo);
-        let carry_hi_expr = from_bytes::expr(&carry_hi);
-
-        let mut a_limbs = vec![];
-        let mut b_limbs = vec![];
-        for trunk in 0..4 {
-            let idx = (trunk * 8) as usize;
-            a_limbs.push(from_bytes::expr(&a.cells[idx..idx + 8]));
-            b_limbs.push(from_bytes::expr(&b.cells[idx..idx + 8]));
-        }
-        let c_lo = from_bytes::expr(&c.cells[0..16]);
-        let c_hi = from_bytes::expr(&c.cells[16..32]);
-        let d_lo = from_bytes::expr(&d.cells[0..16]);
-        let d_hi = from_bytes::expr(&d.cells[16..32]);
-
-        let t0 = a_limbs[0].clone() * b_limbs[0].clone();
-        let t1 = a_limbs[0].clone() * b_limbs[1].clone() + a_limbs[1].clone() * b_limbs[0].clone();
-        let t2 = a_limbs[0].clone() * b_limbs[2].clone()
-            + a_limbs[1].clone() * b_limbs[1].clone()
-            + a_limbs[2].clone() * b_limbs[0].clone();
-        let t3 = a_limbs[0].clone() * b_limbs[3].clone()
-            + a_limbs[1].clone() * b_limbs[2].clone()
-            + a_limbs[2].clone() * b_limbs[1].clone()
-            + a_limbs[3].clone() * b_limbs[0].clone();
-        let overflow = carry_hi_expr.clone()
-            + a_limbs[1].clone() * b_limbs[3].clone()
-            + a_limbs[2].clone() * b_limbs[2].clone()
-            + a_limbs[3].clone() * b_limbs[2].clone()
-            + a_limbs[2].clone() * b_limbs[3].clone()
-            + a_limbs[3].clone() * b_limbs[2].clone()
-            + a_limbs[3].clone() * b_limbs[3].clone();
-
-        cb.require_equal(
-            "(a * b)_lo + c_lo == d_lo + carry_lo ⋅ 2^128",
-            t0.expr() + t1.expr() * pow_of_two_expr(64) + c_lo,
-            d_lo + carry_lo_expr.clone() * pow_of_two_expr(128),
-        );
-        cb.require_equal(
-            "(a * b)_hi + c_hi + carry_lo == d_hi + carry_hi ⋅ 2^128",
-            t2.expr() + t3.expr() * pow_of_two_expr(64) + c_hi + carry_lo_expr,
-            d_hi + carry_hi_expr * pow_of_two_expr(128),
->>>>>>> 8af9c62a
         );
 
         Self {
             a,
-<<<<<<< HEAD
             shift,
             b,
             a_slice_hi,
@@ -1084,22 +984,13 @@
             shift_mod64_pow,
             shift_mod8,
             is_zero,
-=======
-            b,
-            c,
-            d,
-            carry_lo,
-            carry_hi,
-            overflow,
->>>>>>> 8af9c62a
-        }
-    }
-
-    pub(crate) fn assign(
-        &self,
-        region: &mut Region<'_, F>,
-        offset: usize,
-<<<<<<< HEAD
+        }
+    }
+
+    pub(crate) fn assign(
+        &self,
+        region: &mut Region<'_, F>,
+        offset: usize,
         a: Word,
         shift: Word,
         b: Word,
@@ -1186,48 +1077,4 @@
         self.is_zero.assign(region, offset, F::from_u128(sum))?;
         Ok(())
     }
-=======
-        words: [Word; 4],
-    ) -> Result<(), Error> {
-        let (a, b, c, d) = (words[0], words[1], words[2], words[3]);
-        self.a.assign(region, offset, Some(a.to_le_bytes()))?;
-        self.b.assign(region, offset, Some(b.to_le_bytes()))?;
-        self.c.assign(region, offset, Some(c.to_le_bytes()))?;
-        self.d.assign(region, offset, Some(d.to_le_bytes()))?;
-
-        let a_limbs = split_u256_limb64(&a);
-        let b_limbs = split_u256_limb64(&b);
-        let (c_lo, c_hi) = split_u256(&c);
-        let (d_lo, d_hi) = split_u256(&d);
-
-        let t0 = a_limbs[0] * b_limbs[0];
-        let t1 = a_limbs[0] * b_limbs[1] + a_limbs[1] * b_limbs[0];
-        let t2 = a_limbs[0] * b_limbs[2] + a_limbs[1] * b_limbs[1] + a_limbs[2] * b_limbs[0];
-        let t3 = a_limbs[0] * b_limbs[3]
-            + a_limbs[1] * b_limbs[2]
-            + a_limbs[2] * b_limbs[1]
-            + a_limbs[3] * b_limbs[0];
-
-        let carry_lo = (t0 + (t1 << 64) + c_lo - d_lo) >> 128;
-        let carry_hi = (t2 + (t3 << 64) + c_hi + carry_lo - d_hi) >> 128;
-
-        self.carry_lo
-            .iter()
-            .zip(carry_lo.to_le_bytes().iter())
-            .map(|(cell, byte)| cell.assign(region, offset, Some(F::from(*byte as u64))))
-            .collect::<Result<Vec<_>, _>>()?;
-
-        self.carry_hi
-            .iter()
-            .zip(carry_hi.to_le_bytes().iter())
-            .map(|(cell, byte)| cell.assign(region, offset, Some(F::from(*byte as u64))))
-            .collect::<Result<Vec<_>, _>>()?;
-
-        Ok(())
-    }
-
-    pub(crate) fn overflow(&self) -> Expression<F> {
-        self.overflow.clone()
-    }
->>>>>>> 8af9c62a
 }